--- conflicted
+++ resolved
@@ -54,11 +54,7 @@
     `an object that maps URLs to either a string, or to an array of glob ` +
     `patterns.`,
   'templated-url-matches-glob': `One of the 'templatedUrls' URL s` +
-<<<<<<< HEAD
     `is already being tracked via staticFileGlobs: `,
-=======
-    `is already being tracked via globPatterns: `,
   'invalid-glob-ignores': `The 'globIgnore' parameter must be an ` +
     `array string glob patterns.`,
->>>>>>> b426f357
 };
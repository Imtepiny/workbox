--- conflicted
+++ resolved
@@ -36,13 +36,8 @@
     throw new Error(errors['invalid-get-manifest-entries-input']);
   }
 
-<<<<<<< HEAD
   const staticFileGlobs = input.staticFileGlobs;
-  const globIgnores = input.globIgnores;
-=======
-  const globPatterns = input.globPatterns;
   const globIgnores = input.globIgnores ? input.globIgnores : [];
->>>>>>> b426f357
   const rootDirectory = input.rootDirectory;
   const templatedUrls = input.templatedUrls;
 
